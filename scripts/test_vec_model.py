import time
from pathlib import Path

import matplotlib.animation as animation
import matplotlib.pyplot as plt
import numpy as np
from matplotlib.colors import ListedColormap

<<<<<<< HEAD
from abm_project.mean_field import solve
=======
>>>>>>> 9dba95fb
from abm_project.cluster_analysis import cluster_time_series
from abm_project.utils import piecewise_exponential_update
from abm_project.vectorised_model import VectorisedModel


def plot_abm_vs_meanfield_time_series(savedir: Path | None = None):
    savedir = savedir or Path(".")

    rationality = 2
    num_agents = 900
    width = 30
    height = 30
    num_steps = 3000
    memory_count = 1
    env_update_fn = piecewise_exponential_update(recovery=1, pollution=1, gamma=0.01)
    gamma_s = 0.005
    rng = None

    repeats = 30

    fig, axes = plt.subplots(
        nrows=4,
        figsize=(6, 10),
        constrained_layout=True,
        sharex=True,
        sharey="row",
    )
    environment = np.empty((repeats, num_steps + 1))
    action = np.empty((repeats, num_steps + 1))
    social_pressure = np.empty((repeats, num_steps + 1))
    support = np.empty((repeats, num_steps + 1))
    for r in range(repeats):
        model = VectorisedModel(
            num_agents=num_agents,
            width=width,
            height=height,
            memory_count=memory_count,
            rng=rng,
            env_update_fn=env_update_fn,
            rationality=rationality,
            neighb_prediction_option=None,
            severity_benefit_option="adaptive",
            max_storage=num_steps,
            moore=False,
            gamma_s=gamma_s,
        )
        model.run(num_steps)
        environment[r] = model.environment.mean(axis=1)
        action[r] = model.action.mean(axis=1)
        support[r] = model.s.mean(axis=1)
        mean_local_action = (model.adj @ model.action.T).T
        social_pressure[r] = (
            model.b[1] * (model.action - mean_local_action) ** 2
        ).mean(axis=1)
    t = np.arange(num_steps + 1)

    # Plot mean environment
    n_mean = environment.mean(axis=0)
    n_std = environment.std(axis=0, ddof=1)
    n_ci = 1.97 * n_std / np.sqrt(repeats)
    axes[0].plot(t, n_mean)
    axes[0].fill_between(t, n_mean - n_ci, n_mean + n_ci, alpha=0.3)

    # Plot mean support
    s_mean = support.mean(axis=0)
    s_std = support.std(axis=0, ddof=1)
    s_ci = 1.97 * s_std / np.sqrt(repeats)
    axes[1].plot(t, s_mean)
    axes[1].fill_between(t, s_mean - s_ci, s_mean + s_ci, alpha=0.3)

    # Plot mean social pressure
    p_mean = social_pressure.mean(axis=0)
    p_std = social_pressure.std(axis=0, ddof=1)
    p_ci = 1.97 * p_std / np.sqrt(repeats)
    axes[2].plot(t, p_mean)
    axes[2].fill_between(t, p_mean - p_ci, p_mean + p_ci, alpha=0.3)

    # Plot mean action
    a_mean = action.mean(axis=0)
    a_std = action.std(axis=0, ddof=1)
    a_ci = 1.97 * a_std / np.sqrt(repeats)
    axes[3].plot(t, a_mean)
    axes[3].fill_between(t, a_mean - a_ci, a_mean + a_ci, alpha=0.3)

    t, (n, s, sp, a, _) = solve(
        b=0.5,
        c=0.5,
        recovery=1,
        pollution=1,
        alpha=1,
        beta=1,
        n_update_rate=0.01,
        s_update_rate=gamma_s,
        n0=1,
        m0=-0.93,
        num_steps=num_steps,
    )

    axes[0].plot(t, n, linestyle="dashed", linewidth=1, color="black")
    axes[1].plot(t, s, linestyle="dashed", linewidth=1, color="black")
    axes[2].plot(t, sp, linestyle="dashed", linewidth=1, color="black")
    axes[3].plot(t, a, linestyle="dashed", linewidth=1, color="black")

    axes[0].set_ylabel("Environment ($n$)")
    axes[1].set_ylabel("Support ($s$)")
    axes[2].set_ylabel("Social pressure ($p$)")
    axes[3].set_ylabel("Action ($a$)")

    axes[0].set_ylim(0, 1)
    axes[1].set_ylim(0, 4)
    axes[2].set_ylim(0, 4)
    axes[3].set_ylim(-1, 1)

    for ax in axes.flatten():
        ax.legend()
        ax.spines["top"].set_visible(False)
        ax.spines["right"].set_visible(False)

    fig.supxlabel("Time")

    fig.savefig(
        savedir / "system_time_series_mean_field.png",
        dpi=300,
        bbox_inches="tight",
    )
    plt.show()


def plot_environment_for_varying_rationality(savedir: Path | None = None):
    savedir = savedir or Path(".")

    num_agents = 900
    width = 30
    height = 30
    num_steps = 1000
    memory_count = 1
    env_update_fn = piecewise_exponential_update(recovery=1, pollution=1, gamma=0.01)
    rng = None

    repeats = 30
    rationality = np.array([1, 2, 3])

    fig, axes = plt.subplots(
        nrows=4,
        figsize=(6, 10),
        constrained_layout=True,
        sharex=True,
        sharey="row",
    )
    for lmbda in rationality:
        environment = np.empty((repeats, num_steps + 1))
        action = np.empty((repeats, num_steps + 1))
        social_pressure = np.empty((repeats, num_steps + 1))
        support = np.empty((repeats, num_steps + 1))
        for r in range(repeats):
            model = VectorisedModel(
                num_agents=num_agents,
                width=width,
                height=height,
                memory_count=memory_count,
                rng=rng,
                env_update_fn=env_update_fn,
                rationality=lmbda,
                simmer_time=1,
                neighb_prediction_option=None,
                severity_benefit_option=None,
                max_storage=num_steps,
            )
            model.run(num_steps)
            environment[r] = model.environment.mean(axis=1)
            action[r] = model.action.mean(axis=1)
            support[r] = model.s.mean(axis=1)
            mean_local_action = (model.adj @ model.action.T).T
            social_pressure[r] = (
                model.b[1] * (model.action - mean_local_action) ** 2
            ).mean(axis=1)
        t = np.arange(num_steps + 1)

        # Plot mean environment
        n_mean = environment.mean(axis=0)
        n_std = environment.std(axis=0, ddof=1)
        n_ci = 1.97 * n_std / np.sqrt(repeats)
        axes[0].plot(t, n_mean, label=f"$\\lambda = {lmbda:.2f}$")
        axes[0].fill_between(t, n_mean - n_ci, n_mean + n_ci, alpha=0.3)

        # Plot mean support
        s_mean = support.mean(axis=0)
        s_std = support.std(axis=0, ddof=1)
        s_ci = 1.97 * s_std / np.sqrt(repeats)
        axes[1].plot(t, s_mean, label=f"$\\lambda = {lmbda:.2f}$")
        axes[1].fill_between(t, s_mean - s_ci, s_mean + s_ci, alpha=0.3)

        # Plot mean social pressure
        p_mean = social_pressure.mean(axis=0)
        p_std = social_pressure.std(axis=0, ddof=1)
        p_ci = 1.97 * p_std / np.sqrt(repeats)
        axes[2].plot(t, p_mean, label=f"$\\lambda = {lmbda:.2f}$")
        axes[2].fill_between(t, p_mean - p_ci, p_mean + p_ci, alpha=0.3)

        # Plot mean action
        a_mean = action.mean(axis=0)
        a_std = action.std(axis=0, ddof=1)
        a_ci = 1.97 * a_std / np.sqrt(repeats)
        axes[3].plot(t, a_mean, label=f"$\\lambda = {lmbda:.2f}$")
        axes[3].fill_between(t, a_mean - a_ci, a_mean + a_ci, alpha=0.3)

    axes[0].set_ylabel("Environment ($n$)")
    axes[1].set_ylabel("Support ($s$)")
    axes[2].set_ylabel("Social pressure ($p$)")
    axes[3].set_ylabel("Action ($a$)")

    axes[0].set_ylim(0, 1)
    axes[1].set_ylim(0, 4)
    axes[2].set_ylim(0, 4)
    axes[3].set_ylim(-1, 1)

    for ax in axes.flatten():
        ax.legend()
        ax.spines["top"].set_visible(False)
        ax.spines["right"].set_visible(False)

    fig.supxlabel("Time")

    fig.savefig(
        savedir / "system_time_series_varying_rationality.png",
        dpi=300,
        bbox_inches="tight",
    )
    plt.show()


def plot_steady_state_environment_for_varying_rationality(savedir: Path | None = None):
    savedir = savedir or Path(".")

    num_agents = 900
    width = 30
    height = 30
    num_steps = 3000
    memory_count = 1
    env_update_fn = piecewise_exponential_update(recovery=1, pollution=1, gamma=0.01)
    rng = None

    repeats = 20
    rationality = np.linspace(0, 4, 30)

    results = np.empty((repeats, len(rationality)))
    for r in range(repeats):
        for i, lmbda in enumerate(rationality):
            model = VectorisedModel(
                num_agents=num_agents,
                width=width,
                height=height,
                memory_count=memory_count,
                rng=rng,
                env_update_fn=env_update_fn,
                rationality=lmbda,
                simmer_time=1,
                neighb_prediction_option=None,
                severity_benefit_option=None,
                max_storage=num_steps,
            )
            model.run(num_steps)
            results[r, i] = model.environment[model.time].mean()

    # Plot mean environmen at steady state
    fig, ax = plt.subplots(
        figsize=(6, 4),
        constrained_layout=True,
    )

    mean = results.mean(axis=0)
    std = results.std(axis=0, ddof=1)
    ci = 1.97 * std / np.sqrt(repeats)
    ax.plot(rationality, mean)
    ax.fill_between(rationality, mean - ci, mean + ci, alpha=0.3)

    ax.set_xlabel(r"Rationality ($\lambda$)")
    ax.set_ylabel(r"Equilibrium mean environment ($\overline{n}^*$)")
    ax.set_ylim(0, 1)
    ax.set_xlim(0, 4)
    ax.spines["top"].set_visible(False)
    ax.spines["right"].set_visible(False)

    fig.savefig(
        savedir / "equilibrium_env_vs_rationality.png",
        dpi=300,
        bbox_inches="tight",
    )
    plt.show()


def plot_environment_for_varying_pessimism(savedir: Path | None = None):
    savedir = savedir or Path(".")

    rationality = 1
    simmer_time = 10
    num_agents = 900
    width = 30
    height = 30
    num_steps = 1000
    memory_count = 1
    env_update_fn = piecewise_exponential_update(recovery=1, pollution=1, gamma=0.01)
    rng = None

    repeats = 15
    prop_pessimistic = np.array([0.1, 0.5, 0.9])
    pessimism_levels = np.array([1.5, 3.0])

    fig, axes = plt.subplots(
        nrows=4,
        ncols=2,
        figsize=(12, 10),
        constrained_layout=True,
        sharex=True,
        sharey="row",
    )
    for i, pess_level in enumerate(pessimism_levels):
        for pess in prop_pessimistic:
            environment = np.empty((repeats, num_steps + 1))
            action = np.empty((repeats, num_steps + 1))
            social_pressure = np.empty((repeats, num_steps + 1))
            support = np.empty((repeats, num_steps + 1))
            for r in range(repeats):
                model = VectorisedModel(
                    num_agents=num_agents,
                    width=width,
                    height=height,
                    memory_count=memory_count,
                    rng=rng,
                    env_update_fn=env_update_fn,
                    rationality=rationality,
                    simmer_time=simmer_time,
                    neighb_prediction_option=None,
                    severity_benefit_option=None,
                    max_storage=num_steps,
                    prop_pessimistic=pess,
                    pessimism_level=pess_level,
                )
                model.run(num_steps)
                environment[r] = model.environment.mean(axis=1)
                action[r] = model.action.mean(axis=1)
                support[r] = model.s.mean(axis=1)
                mean_local_action = (model.adj @ model.action.T).T
                social_pressure[r] = (
                    model.b[1] * (model.action - mean_local_action) ** 2
                ).mean(axis=1)
            t = np.arange(num_steps + 1)

            # Plot mean environment
            n_mean = environment.mean(axis=0)
            n_std = environment.std(axis=0, ddof=1)
            n_ci = 1.97 * n_std / np.sqrt(repeats)
            axes[0, i].plot(t, n_mean, label=f"$p = {pess}$")
            axes[0, i].fill_between(t, n_mean - n_ci, n_mean + n_ci, alpha=0.3)

            # Plot mean support
            s_mean = support.mean(axis=0)
            s_std = support.std(axis=0, ddof=1)
            s_ci = 1.97 * s_std / np.sqrt(repeats)
            axes[1, i].plot(t, s_mean, label=f"$p = {pess}$")
            axes[1, i].fill_between(t, s_mean - s_ci, s_mean + s_ci, alpha=0.3)

            # Plot mean social pressure
            p_mean = social_pressure.mean(axis=0)
            p_std = social_pressure.std(axis=0, ddof=1)
            p_ci = 1.97 * p_std / np.sqrt(repeats)
            axes[2, i].plot(t, p_mean, label=f"$p = {pess}$")
            axes[2, i].fill_between(t, p_mean - p_ci, p_mean + p_ci, alpha=0.3)

            # Plot mean action
            a_mean = action.mean(axis=0)
            a_std = action.std(axis=0, ddof=1)
            a_ci = 1.97 * a_std / np.sqrt(repeats)
            axes[3, i].plot(t, a_mean, label=f"$p = {pess}$")
            axes[3, i].fill_between(t, a_mean - a_ci, a_mean + a_ci, alpha=0.3)

        axes[0, i].set_ylabel("Environment ($n$)")
        axes[1, i].set_ylabel("Support ($s$)")
        axes[2, i].set_ylabel("Social pressure ($p$)")
        axes[3, i].set_ylabel("Action ($a$)")

        axes[0, i].set_ylim(0, 1)
        axes[1, i].set_ylim(0, 4)
        axes[2, i].set_ylim(0, 4)
        axes[3, i].set_ylim(-1, 1)

    axes[0, 0].set_title(f"Pessimism level: {pessimism_levels[0]:.2f}")
    axes[0, 1].set_title(f"Pessimism level: {pessimism_levels[1]:.2f}")

    for ax in axes.flatten():
        ax.legend()
        ax.spines["top"].set_visible(False)
        ax.spines["right"].set_visible(False)

    fig.supxlabel("Time")

    fig.savefig(
        savedir / "system_time_series_varying_pessimism.png",
        dpi=300,
        bbox_inches="tight",
    )
    plt.show()


def plot_cluster_time_series(
    savedir: Path | None = None,
    model: VectorisedModel | None = None,
    option: str = "action",
):
    savedir = savedir or Path(".")

    nc, c1 = cluster_time_series(model, option=option)
    print(f"Number of clusters at each time step: {nc}")
    print(f"Largest cluster fraction at each time step: {c1 / model.num_agents}")

    # Plot
    fig, ax = plt.subplots(figsize=(6, 4), constrained_layout=True)
    ax.plot(nc, label=f"Number of clusters {option}")
    ax.plot(c1 / (model.num_agents), label="Largest cluster")
    ax.set_xlabel("Time step")
    ax.set_ylabel("Number of clusters")
    ax.set_title("Number of Clusters Over Time")
    ax.legend()

    fig.savefig(
        savedir / f"cluster_analysis_{option}_mem_count_{model.memory_count}.png",
        dpi=300,
        bbox_inches="tight",
    )

    plt.show()


def main():
    results_dir = Path("vectorised_model_results")
    results_dir.mkdir(exist_ok=True)

    # plot_support_derivative(savedir=results_dir)
    plot_abm_vs_meanfield_time_series(savedir=results_dir)
    plot_environment_for_varying_rationality(savedir=results_dir)
    plot_environment_for_varying_pessimism(savedir=results_dir)
    plot_steady_state_environment_for_varying_rationality(savedir=results_dir)

<<<<<<< HEAD
    num_agents = 2500
    width = 50
    height = 50
    num_steps = 1000
    memory_count = 1
    env_update_fn = piecewise_exponential_update(recovery=1, pollution=1, gamma=0.01)
=======
    num_agents = 25
    width = 5
    height = 5
    num_steps = 100
    memory_count = 10
    env_update_fn = piecewise_exponential_update(alpha=1, beta=1, rate=0.01)
>>>>>>> 9dba95fb
    rng = None

    start = time.time()
    model = VectorisedModel(
        num_agents=num_agents,
        width=width,
        height=height,
        memory_count=memory_count,
        rng=rng,
        env_update_fn=env_update_fn,
        rationality=1.8,
        simmer_time=1,
        neighb_prediction_option="logistic",
        severity_benefit_option=None,
        max_storage=num_steps,
    )
    model.run(num_steps)
    end = time.time()

    print(f"Model state after {num_steps} steps ({end - start:.2f}s).")
    print("======================================")
    print("Environment:")
    print(f"Mean: {model.environment[num_steps].mean():.2f}")
    print(f"Min: {model.environment[num_steps].min():.2f}")
    print(f"Max: {model.environment[num_steps].max():.2f}")
    print()
    print("Support for mitigation:")
    print(f"Mean: {model.s[num_steps].mean():.2f}")
    print(f"Min: {model.s[num_steps].min():.2f}")
    print(f"Max: {model.s[num_steps].max():.2f}")

    env_status_history = model.environment[: model.time + 1]
    env_status_history = env_status_history.reshape((-1, model.height, model.width))
    num_steps = env_status_history.shape[0]

    fig, ax = plt.subplots()
    im = ax.imshow(env_status_history[0], cmap="RdYlGn", origin="lower", vmin=0, vmax=1)
    ax.set_title("Agent Environment Status Over Time")

    def update(frame):
        im.set_array(env_status_history[frame])
        return [im]

    ani = animation.FuncAnimation(
        fig, update, frames=num_steps, blit=True, interval=100, repeat=False
    )

    plt.colorbar(im, ax=ax, label="Environment Status")
    plt.tight_layout()
    ani.save(results_dir / "example_env.mp4", dpi=150)

    # Animate actions
    agent_action_history = model.action[: model.time + 1]
    agent_action_history = agent_action_history.reshape((-1, model.height, model.width))
    num_steps = agent_action_history.shape[0]

    fig, ax = plt.subplots()
    im = ax.imshow(
        agent_action_history[0], cmap=ListedColormap(["red", "green"]), origin="lower"
    )
    ax.set_title("Agent Actions Over Time")

    def update(frame):
        im.set_array(agent_action_history[frame])
        return [im]

    ani = animation.FuncAnimation(
        fig, update, frames=num_steps, blit=True, interval=100, repeat=False
    )

    plt.colorbar(im, ax=ax, label="Agent Action (-1 or 1)")
    plt.tight_layout()
    ani.save(results_dir / "example_actions.mp4", dpi=150)

    # plot_cluster_time_series(savedir=results_dir, model=model)


if __name__ == "__main__":
    main()<|MERGE_RESOLUTION|>--- conflicted
+++ resolved
@@ -6,11 +6,8 @@
 import numpy as np
 from matplotlib.colors import ListedColormap
 
-<<<<<<< HEAD
+from abm_project.cluster_analysis import cluster_time_series
 from abm_project.mean_field import solve
-=======
->>>>>>> 9dba95fb
-from abm_project.cluster_analysis import cluster_time_series
 from abm_project.utils import piecewise_exponential_update
 from abm_project.vectorised_model import VectorisedModel
 
@@ -453,21 +450,12 @@
     plot_environment_for_varying_pessimism(savedir=results_dir)
     plot_steady_state_environment_for_varying_rationality(savedir=results_dir)
 
-<<<<<<< HEAD
     num_agents = 2500
     width = 50
     height = 50
     num_steps = 1000
     memory_count = 1
     env_update_fn = piecewise_exponential_update(recovery=1, pollution=1, gamma=0.01)
-=======
-    num_agents = 25
-    width = 5
-    height = 5
-    num_steps = 100
-    memory_count = 10
-    env_update_fn = piecewise_exponential_update(alpha=1, beta=1, rate=0.01)
->>>>>>> 9dba95fb
     rng = None
 
     start = time.time()
