--- conflicted
+++ resolved
@@ -90,17 +90,12 @@
         Args:
             action_decision (int): The action taken by the agent, either -1 or 1.
         """
-<<<<<<< HEAD
         current_env_status = self.get_recent_env_status()
         current_env_status += 0.05 * action_decision
         current_env_status = max(-1, min(1, current_env_status))
         self.env_status.append(current_env_status)
         if len(self.env_status) > self.HISTORY_LENGTH:
             self.env_status.pop(0)
-=======
-        self.env_status += 0.05 * action_decision
-        self.env_status = max(-1, min(1, self.env_status))
->>>>>>> caf8b1d9
 
     def calculate_deviation_cost(self, action: int, ave_peer_action: float) -> float:
         """Calculate the cost of deviating from the average peer action.
@@ -131,11 +126,7 @@
         Returns:
             float: The perceived severity of the environment.
         """
-<<<<<<< HEAD
-        return self.env_perception_coeff[-1] * self.env_status[-1] * -1
-=======
-        return self.env_perception_coeff * self.env_status * -1.0
->>>>>>> caf8b1d9
+        return self.env_perception_coeff[-1] * self.env_status[-1] * -1.0
 
     def calculate_action_utility(self, action: int, ave_peer_action: float) -> float:
         """Calculate the utility of taking a specific action.
